--- conflicted
+++ resolved
@@ -5,18 +5,12 @@
 import os
 
 catalog, catalog_coords, target = load_catalog(ps1_catalog_path)
-today = datetime.utcnow().strftime('%Y-%m-%d')
+today = '2020-03-18'#datetime.utcnow().strftime('%Y-%m-%d')
 frames = get_metadata(start=today, OBSTYPE='EXPOSE', RLEVEL=91, PROPID='DDT2020A-006')
 for frame in frames:
     filename = download_frame(frame, 'data/')
-<<<<<<< HEAD
-    filepath = os.path.join(data_dir, filename)
-    image_path = os.path.join(image_dir, filename.replace('.fz', '').replace('.fits', '_cal.pdf'))
-    ccddata = read_and_refine_wcs(filepath, catalog_coords)
-=======
-    image_path = os.path.join(image_dir, filename.replace('.fz', '').replace('.fits', '_cal.pdf'))
+    image_path = os.path.join(image_dir, os.path.basename(filename).replace('.fz', '').replace('.fits', '_cal.pdf'))
     ccddata = read_and_refine_wcs(filename, catalog_coords)
->>>>>>> 3dabff0e
     catalog['catalog_mag'] = catalog[ccddata.meta['FILTER'][0] + 'MeanPSFMag']
     extract_photometry(ccddata, catalog, catalog_coords, target, image_path=image_path)
 if frames:
